# Changelog

All notable changes to this project will be documented in this file.

## [Unreleased]
<<<<<<< HEAD
- Initial documentation set and rules configured for CouncilWorks
- Wired functional tokens into Tailwind + shadcn/ui theme mapping
- Added shadcn/ui base components, theme provider and branding integration
- Added Epic 1 phased delivery plan (phases 0–3, deliverables, acceptance) in `docs/TODO.md` on 11/09/2025

### Added
- Outcome‑led landing page with revised hero, single primary CTA, and credibility strip
- "How it works" section, condensed persona value, FAQs
- Auto‑rotating demo carousel with placeholder product UI assets
- Analytics events for CTA clicks and section views; A/B hero variants
- SEO metadata, Open Graph/Twitter cards, and JSON‑LD (`SoftwareApplication`)
- Complete Phase 2 RBAC, RLS and admin controls implementation
- CONTRACTOR and PARTNER roles added to system
- Comprehensive RBAC with role hierarchy and permissions
- Row-Level Security (RLS) policies for multi-tenancy
- Admin UI for user management and role assignment
- Audit logging for sensitive operations
- Comprehensive test coverage for RBAC and RLS
- Authentication flow with proper redirect handling

## [0.1.1] - 10/09/2025
- Design: Added shadcn/ui usage examples and semantic token mapping guidance in `docs/design/brand-guidelines.md`
- Theming: Confirmed `styles/brand-tokens.css` functional tokens for light/dark and Tailwind `colors` mapping
=======
- 

## [0.2.0] - 10/09/2025
- Added PostgreSQL MCP server integration guide `docs/integrations/postgres-mcp.md`
- Added helper script `scripts/run-postgres-mcp.sh` to run the server with env connection string
>>>>>>> ca330c7d

## [0.1.0] - 10/09/2025
- Scaffolded and populated architecture, development, security, database docs
- Added backlog in `docs/TODO.md`
- Added Cursor rules aligned to CouncilWorks<|MERGE_RESOLUTION|>--- conflicted
+++ resolved
@@ -3,7 +3,6 @@
 All notable changes to this project will be documented in this file.
 
 ## [Unreleased]
-<<<<<<< HEAD
 - Initial documentation set and rules configured for CouncilWorks
 - Wired functional tokens into Tailwind + shadcn/ui theme mapping
 - Added shadcn/ui base components, theme provider and branding integration
@@ -24,16 +23,13 @@
 - Comprehensive test coverage for RBAC and RLS
 - Authentication flow with proper redirect handling
 
+## [0.2.0] - 10/09/2025
+- Added PostgreSQL MCP server integration guide `docs/integrations/postgres-mcp.md`
+- Added helper script `scripts/run-postgres-mcp.sh` to run the server with env connection string
+
 ## [0.1.1] - 10/09/2025
 - Design: Added shadcn/ui usage examples and semantic token mapping guidance in `docs/design/brand-guidelines.md`
 - Theming: Confirmed `styles/brand-tokens.css` functional tokens for light/dark and Tailwind `colors` mapping
-=======
-- 
-
-## [0.2.0] - 10/09/2025
-- Added PostgreSQL MCP server integration guide `docs/integrations/postgres-mcp.md`
-- Added helper script `scripts/run-postgres-mcp.sh` to run the server with env connection string
->>>>>>> ca330c7d
 
 ## [0.1.0] - 10/09/2025
 - Scaffolded and populated architecture, development, security, database docs
