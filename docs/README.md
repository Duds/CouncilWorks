# CouncilWorks Documentation

This directory contains the documentation set for CouncilWorks - the Council Asset Lifecycle Intelligence Platform.

## Index

- Architecture
  - `architecture/SAD.md` — Software Architecture Document
  - `architecture/service-concept.md` — Service concept and value proposition
  - `architecture/service-blueprint.md` — Service blueprint
  - `architecture/user-personas.md` — User personas
  - `architecture/resource-naming-convention.md` — Naming conventions
  - SLA & SLM — See `architecture/SAD.md` (modules, timers, alerts), `architecture/service-concept.md` (capabilities, examples), and `architecture/service-blueprint.md` (flows, vendor portal)
  - Critical Controls (CCT) — See `architecture/service-concept.md` (RCM + CCT model), `architecture/service-blueprint.md` (enforcement flow), and `architecture/SAD.md` (rules engine, data model, metrics)
- Design
  - `design/brand-guidelines.md` — Brand colours, tokens, Tailwind/shadcn mapping and usage
- Development
  - `development/developer-brief.md` — Developer standards and workflows
  - `development/testing-guide.md` — Testing strategy and requirements
  - `development/issue-writing-patterns.md` — GitHub issue writing standards and patterns
- Security
  - `security/rbac-implementation.md` — RBAC implementation
  - Vendor role and portal access documented for SLA/SLM
- Database
  - `database/seed-implementation.md` — Seed strategy
  - `database/ERD.puml` — ERD (PlantUML)
<<<<<<< HEAD
  - Contracts, Vendors, and SLA entities introduced
=======
- Integrations
  - `integrations/postgres-mcp.md` — PostgreSQL MCP server integration
>>>>>>> ca330c7d
- Product Backlog
  - `TODO.md` — Epics, features, and user stories
- Support
  - `support/troubleshooting.md` — Troubleshooting guide
- Releases
  - `releases/changelog.md` — Changelog

All documents use Australian English, DD/MM/YYYY dates, 24‑hour time, metric units, and $AUD.<|MERGE_RESOLUTION|>--- conflicted
+++ resolved
@@ -24,12 +24,9 @@
 - Database
   - `database/seed-implementation.md` — Seed strategy
   - `database/ERD.puml` — ERD (PlantUML)
-<<<<<<< HEAD
   - Contracts, Vendors, and SLA entities introduced
-=======
 - Integrations
   - `integrations/postgres-mcp.md` — PostgreSQL MCP server integration
->>>>>>> ca330c7d
 - Product Backlog
   - `TODO.md` — Epics, features, and user stories
 - Support
